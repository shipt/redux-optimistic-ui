import { findIndex } from './array-utils';

export const BEGIN = '@@optimist/BEGIN';
export const COMMIT = '@@optimist/COMMIT';
export const REVERT = '@@optimist/REVERT';

export const ensureState = state => {
  if (state instanceof Object) {
    if (Array.isArray(state.history)) {
      return state.current;
    }
  }
  return state;
};

const createState = state => ({
  beforeState: undefined,
  history: [],
  current: state
});

<<<<<<< HEAD
const applyCommit = (state, commitId, reducer) => {
  const { history } = state;
  // If the action to commit is the first in the queue (most common scenario)
  if (history[0].meta.optimistic.id === commitId) {
    const historyWithoutCommit = history.slice(1);
    const nextOptimisticIndex = findIndex(historyWithoutCommit, action => action.meta && action.meta.optimistic && !action.meta.optimistic.isNotOptimistic && action.meta.optimistic.id);
=======
const applyCommit = (state, targetActionIndex, reducer) => {
  const history = state.get('history');
  // If the action to commit is the first in the queue (most common scenario)
  if (targetActionIndex === 0) {
    const historyWithoutCommit = history.shift();
    const nextOptimisticIndex = historyWithoutCommit.findIndex(action => action.meta && action.meta.optimistic && !action.meta.optimistic.isNotOptimistic && action.meta.optimistic.id);
>>>>>>> 5c026579
    // If this is the only optimistic item in the queue, we're done!
    if (nextOptimisticIndex === -1) {
      return {
        ...state,
        history: [],
        beforeState: undefined
      };
    }
    // Create a new history starting with the next one
    const newHistory = historyWithoutCommit.slice(nextOptimisticIndex);
    // And run every action up until that next one to get the new beforeState
    const newBeforeState = history.reduce((mutState, action, index) => {
      return index <= nextOptimisticIndex ? reducer(mutState, action) : mutState;
    }, state.beforeState);

    return {
      ...state,
      history: newHistory,
      beforeState: newBeforeState
    };
  } else {
    // If the committed action isn't the first in the queue, find out where it is
<<<<<<< HEAD
    const actionToCommitIndex = findIndex(history, action => action.meta && action.meta.optimistic && action.meta.optimistic.id === commitId);
    if (!actionToCommitIndex) {
      console.error(`@@optimist: Failed commit. Transaction #${commitId} does not exist!`);
    }
    const actionToCommit = history[actionToCommitIndex];
=======
    const actionToCommit = history.get(targetActionIndex);
>>>>>>> 5c026579
    // Make it a regular non-optimistic action
    const newAction = Object.assign({}, actionToCommit, {
      meta: Object.assign({}, actionToCommit.meta,
        {optimistic: null})
    });
<<<<<<< HEAD
    const newHistory = state.history.slice();
    newHistory.splice(actionToCommitIndex, 1, newAction);
    return {
      ...state,
      history: newHistory,
    };
  }
};

const applyRevert = (state, revertId, reducer) => {
  const { beforeState, history } = state;
  let newHistory;
  // If the action to revert is the first in the queue (most common scenario)
  if (history[0].meta.optimistic.id === revertId) {
    const historyWithoutRevert = history.slice(1);
    const nextOptimisticIndex = findIndex(historyWithoutRevert, action => action.meta && action.meta.optimistic && !action.meta.optimistic.isNotOptimistic && action.meta.optimistic.id);
=======
    return state.set('history', state.get('history').set(targetActionIndex, newAction))
  }
};

const applyRevert = (state, targetActionIndex, reducer) => {
  const history = state.get('history');
  const beforeState = state.get('beforeState');
  let newHistory;
  // If the action to revert is the first in the queue (most common scenario)
  if (targetActionIndex === 0) {
    const historyWithoutRevert = history.shift();
    const nextOptimisticIndex = historyWithoutRevert.findIndex(action => action.meta && action.meta.optimistic && !action.meta.optimistic.isNotOptimistic && action.meta.optimistic.id);
>>>>>>> 5c026579
    // If this is the only optimistic action in the queue, we're done!
    if (nextOptimisticIndex === -1) {
      return {
        ...state,
        history: [],
        current: historyWithoutRevert.reduce((s, action) => reducer(s, action), beforeState),
        beforeState: undefined
      };
    }
    newHistory = historyWithoutRevert.slice(nextOptimisticIndex);
  } else {
<<<<<<< HEAD
    const indexToRevert = findIndex(history, action => action.meta && action.meta.optimistic && action.meta.optimistic.id === revertId);
    if (indexToRevert === -1) {
      console.error(`@@optimist: Failed revert. Transaction #${revertId} does not exist!`);
    }
    newHistory = history.slice();
    newHistory.splice(indexToRevert, 1);
=======
    newHistory = history.delete(targetActionIndex);
>>>>>>> 5c026579
  }
  const newCurrent = newHistory.reduce((s, action) => {
    return reducer(s, action)
  }, beforeState);
  return {
    ...state,
    history: newHistory,
    current: newCurrent,
    beforeState: beforeState,
  }
};

export const optimistic = (reducer, rawConfig = {}) => {
  const config = Object.assign({
    maxHistory: 100
  }, rawConfig);

  return (state, action) => {
    if (state === undefined || action.type === '@@redux/INIT') {
      state = createState(reducer(ensureState(state), {}));
    }
    const historySize = state.history.length;
    const {type, id} = (action.meta && action.meta.optimistic) || {};

    // a historySize means there is at least 1 outstanding fetch
    if (historySize) {
      if (type !== COMMIT && type !== REVERT) {
        if (historySize > config.maxHistory) {
          console.error(`@@optimist: Possible memory leak detected.
                  Verify all actions result in a commit or revert and
                  don't use optimistic-UI for long-running server fetches`);
        }
        // if it's a BEGIN but we already have a historySize, treat it like a non-opt
        return {
          ...state,
          history: state.history.concat([action]),
          current: reducer(state.current, action)
        };
      }

      const targetActionIndex = state.get('history').findIndex(action => action.meta && action.meta.optimistic && action.meta.optimistic.id === id);
      if (targetActionIndex === -1) {
        throw new Error(`@@optimist: Failed to ${type === COMMIT ? 'commit' : 'revert'}. Transaction #${id} does not exist!`);
      }

      // for resolutions, add a flag so that we know it is not an optimistic action
      action.meta.optimistic.isNotOptimistic = true;

      // include the resolution in the history & current state
      const nextState = {
        ...state,
        history: state.history.concat([action]),
        current: reducer(state.current, action)
      }
      const applyFunc = type === COMMIT ? applyCommit : applyRevert;
      return applyFunc(nextState, targetActionIndex, reducer);
    }
    // create a beforeState since one doesn't already exist
    if (type === BEGIN) {
      return {
        ...state,
        history: state.history.concat([action]),
        current: reducer(state.current, action),
        beforeState: state.current
      };
    }

    // standard action escape
    return {
      ...state,
      current: reducer(state.current, action)
    };
  };
};<|MERGE_RESOLUTION|>--- conflicted
+++ resolved
@@ -1,4 +1,4 @@
-import { findIndex } from './array-utils';
+import { find, findIndex } from './array-utils';
 
 export const BEGIN = '@@optimist/BEGIN';
 export const COMMIT = '@@optimist/COMMIT';
@@ -19,21 +19,12 @@
   current: state
 });
 
-<<<<<<< HEAD
-const applyCommit = (state, commitId, reducer) => {
+const applyCommit = (state, targetActionIndex, reducer) => {
   const { history } = state;
   // If the action to commit is the first in the queue (most common scenario)
-  if (history[0].meta.optimistic.id === commitId) {
+  if (targetActionIndex === 0) {
     const historyWithoutCommit = history.slice(1);
     const nextOptimisticIndex = findIndex(historyWithoutCommit, action => action.meta && action.meta.optimistic && !action.meta.optimistic.isNotOptimistic && action.meta.optimistic.id);
-=======
-const applyCommit = (state, targetActionIndex, reducer) => {
-  const history = state.get('history');
-  // If the action to commit is the first in the queue (most common scenario)
-  if (targetActionIndex === 0) {
-    const historyWithoutCommit = history.shift();
-    const nextOptimisticIndex = historyWithoutCommit.findIndex(action => action.meta && action.meta.optimistic && !action.meta.optimistic.isNotOptimistic && action.meta.optimistic.id);
->>>>>>> 5c026579
     // If this is the only optimistic item in the queue, we're done!
     if (nextOptimisticIndex === -1) {
       return {
@@ -56,51 +47,28 @@
     };
   } else {
     // If the committed action isn't the first in the queue, find out where it is
-<<<<<<< HEAD
-    const actionToCommitIndex = findIndex(history, action => action.meta && action.meta.optimistic && action.meta.optimistic.id === commitId);
-    if (!actionToCommitIndex) {
-      console.error(`@@optimist: Failed commit. Transaction #${commitId} does not exist!`);
-    }
-    const actionToCommit = history[actionToCommitIndex];
-=======
-    const actionToCommit = history.get(targetActionIndex);
->>>>>>> 5c026579
+    const actionToCommit = history[targetActionIndex];
     // Make it a regular non-optimistic action
     const newAction = Object.assign({}, actionToCommit, {
       meta: Object.assign({}, actionToCommit.meta,
         {optimistic: null})
     });
-<<<<<<< HEAD
     const newHistory = state.history.slice();
-    newHistory.splice(actionToCommitIndex, 1, newAction);
+    newHistory.splice(targetActionIndex, 1, newAction);
     return {
       ...state,
-      history: newHistory,
+      history: newHistory
     };
   }
 };
 
-const applyRevert = (state, revertId, reducer) => {
+const applyRevert = (state, targetActionIndex, reducer) => {
   const { beforeState, history } = state;
   let newHistory;
   // If the action to revert is the first in the queue (most common scenario)
-  if (history[0].meta.optimistic.id === revertId) {
+  if (targetActionIndex === 0) {
     const historyWithoutRevert = history.slice(1);
     const nextOptimisticIndex = findIndex(historyWithoutRevert, action => action.meta && action.meta.optimistic && !action.meta.optimistic.isNotOptimistic && action.meta.optimistic.id);
-=======
-    return state.set('history', state.get('history').set(targetActionIndex, newAction))
-  }
-};
-
-const applyRevert = (state, targetActionIndex, reducer) => {
-  const history = state.get('history');
-  const beforeState = state.get('beforeState');
-  let newHistory;
-  // If the action to revert is the first in the queue (most common scenario)
-  if (targetActionIndex === 0) {
-    const historyWithoutRevert = history.shift();
-    const nextOptimisticIndex = historyWithoutRevert.findIndex(action => action.meta && action.meta.optimistic && !action.meta.optimistic.isNotOptimistic && action.meta.optimistic.id);
->>>>>>> 5c026579
     // If this is the only optimistic action in the queue, we're done!
     if (nextOptimisticIndex === -1) {
       return {
@@ -112,16 +80,8 @@
     }
     newHistory = historyWithoutRevert.slice(nextOptimisticIndex);
   } else {
-<<<<<<< HEAD
-    const indexToRevert = findIndex(history, action => action.meta && action.meta.optimistic && action.meta.optimistic.id === revertId);
-    if (indexToRevert === -1) {
-      console.error(`@@optimist: Failed revert. Transaction #${revertId} does not exist!`);
-    }
     newHistory = history.slice();
-    newHistory.splice(indexToRevert, 1);
-=======
-    newHistory = history.delete(targetActionIndex);
->>>>>>> 5c026579
+    newHistory.splice(targetActionIndex, 1);
   }
   const newCurrent = newHistory.reduce((s, action) => {
     return reducer(s, action)
@@ -162,7 +122,7 @@
         };
       }
 
-      const targetActionIndex = state.get('history').findIndex(action => action.meta && action.meta.optimistic && action.meta.optimistic.id === id);
+      const targetActionIndex = findIndex(state.history, action => action.meta && action.meta.optimistic && action.meta.optimistic.id === id);
       if (targetActionIndex === -1) {
         throw new Error(`@@optimist: Failed to ${type === COMMIT ? 'commit' : 'revert'}. Transaction #${id} does not exist!`);
       }
@@ -175,7 +135,8 @@
         ...state,
         history: state.history.concat([action]),
         current: reducer(state.current, action)
-      }
+      };
+
       const applyFunc = type === COMMIT ? applyCommit : applyRevert;
       return applyFunc(nextState, targetActionIndex, reducer);
     }
