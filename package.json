{
  "name": "redux-optimistic-ui",
  "version": "2.1.0",
  "description": "a reducer enhancer to enable type-agnostic optimistic updates",
  "main": "./lib/index.js",
  "scripts": {
    "clean": "rimraf lib",
    "lint": "xo src/index.js --esnext --space --fix",
    "build": "babel --presets es2015,stage-0 -d lib/ src/",
    "prepublish": "npm run clean && npm run build",
    "test": "cross-env NODE_ENV=test nyc ava __tests__/**/*.js",
    "watch": "babel -w --presets es2015,stage-0 -d lib/ src/"
  },
  "repository": {
    "type": "git",
    "url": "git+https://github.com/mattkrick/redux-optimistic-ui.git"
  },
  "keywords": [
    "redux",
    "optimistic",
    "latency-compensation",
    "optimistic-ui"
  ],
  "author": "Matt Krick <matt.krick@gmail.com>",
  "license": "MIT",
  "bugs": {
    "url": "https://github.com/mattkrick/redux-optimistic-ui/issues"
  },
  "homepage": "https://github.com/mattkrick/redux-optimistic-ui#readme",
  "dependencies": {},
  "devDependencies": {
    "ava": "^0.18.1",
    "babel-cli": "^6.10.1",
    "babel-plugin-istanbul": "^4.1.4",
    "babel-preset-es2015": "^6.9.0",
    "babel-preset-stage-0": "^6.5.0",
    "babel-register": "^6.9.0",
    "coveralls": "^2.11.9",
<<<<<<< HEAD
    "immutable": "^3.8.1",
=======
    "cross-env": "^5.0.1",
>>>>>>> 5c026579
    "nyc": "^6.6.1",
    "redux": "^3.6.0",
    "rimraf": "^2.5.3"
  },
  "nyc": {
    "require": [
      "babel-register"
    ],
    "sourceMap": false,
    "instrument": false,
    "reporter": [
      "lcov",
      "text"
    ]
  }
}<|MERGE_RESOLUTION|>--- conflicted
+++ resolved
@@ -36,11 +36,8 @@
     "babel-preset-stage-0": "^6.5.0",
     "babel-register": "^6.9.0",
     "coveralls": "^2.11.9",
-<<<<<<< HEAD
+    "cross-env": "^5.0.1",
     "immutable": "^3.8.1",
-=======
-    "cross-env": "^5.0.1",
->>>>>>> 5c026579
     "nyc": "^6.6.1",
     "redux": "^3.6.0",
     "rimraf": "^2.5.3"
